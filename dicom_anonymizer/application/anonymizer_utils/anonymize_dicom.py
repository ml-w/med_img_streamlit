--- conflicted
+++ resolved
@@ -60,6 +60,8 @@
     if series_mode:
         logger.get_logger('anonymizer').info("Executing in series mode")
         for file_dir in folder_dir.rglob(fformat):
+        logger.get_logger('anonymizer').info("Executing in series mode")
+        for file_dir in folder_dir.rglob(fformat):
             series_dir = file_dir.parent
 
             try:
@@ -81,7 +83,6 @@
         df = pd.DataFrame(dcm_info)
         df.drop_duplicates(subset=unique_ids, inplace=True)
     else:
-<<<<<<< HEAD
         if folder_dir.is_dir():
             processed = []
             # Get the all the files that need processing
@@ -99,22 +100,6 @@
                 if file_dir.parent in processed:
                     # Skip because we only look at first valid file per directory, this save us some time.
                     continue
-=======
-        for sub_folder in folder_dir.iterdir():
-            if sub_folder.is_dir():
-                for file_dir in sub_folder.rglob(fformat):
-                    if file_dir.is_dir():
-                        logger.get_logger('anonymizer').debug(f"Skipping director {file_dir}")
-                        continue
-                    
-                    logger.get_logger('anonymizer').debug(f"Parsing: {file_dir}")
-                    try:
-                        f = pydicom.dcmread(str(file_dir), stop_before_pixels=True)
-                    except Exception as e:
-                        logger.get_logger('anonymizer').warning(f"Cannot process file: {file_dir}. Skipping...")
-                        logger.get_logger('anonymizer').debug(f"Original error: {e = }")
-                        continue
->>>>>>> 5314b26e
 
                 # Report progress
                 logger.get_logger('anonymizer').debug(f"Parsing: {file_dir}")
@@ -126,7 +111,6 @@
                     logger.get_logger('anonymizer').debug(f"Original error: {e = }")
                     continue
 
-<<<<<<< HEAD
                 dcm_info['folder_dir'].append(str(file_dir.parent))
                 dcm_info['output_dir'].append(create_output_dir(folder_dir.name, folder_dir.parent))
 
@@ -140,21 +124,19 @@
                 logger.get_logger('anonymizer').debug(f'Successfully processed file: {file_dir}')
                 # Add the paraent dir to processed file
                 processed.append(file_dir.parent)
-=======
-                    # Gather information from DICOM tags
-                    for dcm_tag in all_tags:
-                        if dcm_tag == 'PatientName':
-                            dcm_info[dcm_tag].append(''.join(getattr(f, dcm_tag, '')))
-                        else:
-                            dcm_info[dcm_tag].append(getattr(f, dcm_tag, None))
-                            
-                    logger.get_logger('anonymizer').debug(f'Successfully processed file: {file_dir}')
-                    break   # only read the 1st valid file of the subfolder
->>>>>>> 5314b26e
-
+
+    # Incase nothing is read
+    if len(dcm_info):
     # Incase nothing is read
     if len(dcm_info):
         df = pd.DataFrame(dcm_info)
+    else:
+        logger.get_logger('anonymizer').error("Something wrong, nothing is globbed")
+        df = None
+            
+    if not df is None:
+        df['PK'] = df[unique_ids].astype(str).agg('_'.join, axis=1)
+        df.set_index('PK', inplace=True)
     else:
         logger.get_logger('anonymizer').error("Something wrong, nothing is globbed")
         df = None
