--- conflicted
+++ resolved
@@ -20,6 +20,7 @@
 # DICOM tags: available to be anonymized with default values or user's inputs (dict)
 update_tag_defaults = {
     'PatientName':      '',                                     # for user's inputs
+    'PatientID':        '',                                     # for user's inputs
     'BodyPartExamined': ''
     # 'InstitutionName':  '',                                     # for user's inputs
     # 'PatientBirthDate': '19700101',                             # reset patient's birth date to 0
@@ -40,15 +41,10 @@
 # DICOM tags: available to be shown in template for user's reference at series level (list)
 series_ref_tag_options = ref_tag_options + ['SeriesInstanceUID']
 
-<<<<<<< HEAD
-# DICOM tags: to be Anonymized default values or user's inputs at series level (dict)
-series_update_tags = update_tags
-=======
 # DICOM tags: available to be anonymized default values or user's inputs at series level (dict)
 series_update_tag_defaults = update_tag_defaults | {
     'SeriesDescription': ''
 }
->>>>>>> 96159451
 
 # DICOM tags: to be Anonymized as empty string (None-default or list)
 # >> Example: tags_2_anon = [(0x0010, 0x0010), (0x0010, 0x0020)]
