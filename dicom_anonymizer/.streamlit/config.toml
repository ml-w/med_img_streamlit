--- conflicted
+++ resolved
@@ -3,15 +3,9 @@
 developmentMode = true
 
 [server]
-enableXsrfProtection = false
-enableCORS = false
 port = 8502
 enableXsrfProtection = false
 enableCORS = false
 
 [client]
-<<<<<<< HEAD
-showErrorDetails = true
-=======
-showErrorDetails = true
->>>>>>> 96159451
+showErrorDetails = true